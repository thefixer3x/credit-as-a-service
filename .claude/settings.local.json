--- conflicted
+++ resolved
@@ -26,15 +26,11 @@
       "Bash(npm run build:*)",
       "mcp__hostinger-api__VPS_getActionListV1",
       "mcp__hostinger-api__VPS_getBackupListV1",
-<<<<<<< HEAD
       "Bash(git add:*)",
       "mcp__hostinger-api__DNS_getRecordsV1",
       "mcp__hostinger-api__DNS_updateZoneRecordsV1",
       "Bash(curl:*)",
       "Bash(ssh:*)"
-=======
-      "Bash(git add:*)"
->>>>>>> c7af1574
     ],
     "deny": []
   }
