import type { Metadata } from 'next';
import { Inter } from 'next/font/google';
import { ThemeProvider } from '@/components/providers/theme-provider';
import { QueryProvider } from '@/components/providers/query-provider';
import { AuthProvider } from '@/components/providers/auth-provider';
import { AppToastProvider } from '@/components/providers/toast-provider';
<<<<<<< HEAD
=======
// @caas/ui-kit styles are included via Tailwind configuration
>>>>>>> 3b5c1008
import './globals.css';

const inter = Inter({ subsets: ['latin'] });

export const metadata: Metadata = {
  title: 'CAAS Platform - Credit-as-a-Service Dashboard',
  description: 'Comprehensive dashboard for managing credit applications, loans, and user accounts',
  keywords: ['credit', 'fintech', 'lending', 'dashboard', 'loans'],
  authors: [{ name: 'CAAS Platform Team' }],
  openGraph: {
    title: 'CAAS Platform Dashboard',
    description: 'Manage your credit operations with our comprehensive dashboard',
    url: 'https://dashboard.caas-platform.com',
    siteName: 'CAAS Platform',
    images: [
      {
        url: 'https://dashboard.caas-platform.com/og-image.jpg',
        width: 1200,
        height: 630,
        alt: 'CAAS Platform Dashboard',
      },
    ],
    locale: 'en_US',
    type: 'website',
  },
  twitter: {
    card: 'summary_large_image',
    title: 'CAAS Platform Dashboard',
    description: 'Manage your credit operations with our comprehensive dashboard',
    images: ['https://dashboard.caas-platform.com/twitter-image.jpg'],
  },
  robots: {
    index: process.env.NODE_ENV === 'production',
    follow: process.env.NODE_ENV === 'production',
  },
  verification: {
    google: process.env.GOOGLE_VERIFICATION_ID,
  },
};

export default function RootLayout({
  children,
}: {
  children: React.ReactNode;
}) {
  return (
    <html lang="en" suppressHydrationWarning>
      <body className={inter.className}>
        <ThemeProvider
          attribute="class"
          defaultTheme="light"
          enableSystem
          disableTransitionOnChange
        >
          <QueryProvider>
            <AuthProvider>
              <AppToastProvider>
                <div className="min-h-screen bg-background font-sans antialiased">
                  {children}
                </div>
              </AppToastProvider>
            </AuthProvider>
          </QueryProvider>
        </ThemeProvider>
      </body>
    </html>
  );
}<|MERGE_RESOLUTION|>--- conflicted
+++ resolved
@@ -4,10 +4,7 @@
 import { QueryProvider } from '@/components/providers/query-provider';
 import { AuthProvider } from '@/components/providers/auth-provider';
 import { AppToastProvider } from '@/components/providers/toast-provider';
-<<<<<<< HEAD
-=======
 // @caas/ui-kit styles are included via Tailwind configuration
->>>>>>> 3b5c1008
 import './globals.css';
 
 const inter = Inter({ subsets: ['latin'] });
