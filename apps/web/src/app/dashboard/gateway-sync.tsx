--- conflicted
+++ resolved
@@ -212,14 +212,10 @@
   });
 
   const [selectedCategory, setSelectedCategory] = useState<string>('all');
-  
-<<<<<<< HEAD
+
   const uniqueCategories = Array.from(new Set(creditServiceAdapters.map(a => a.category)));
   const categories = ['all', ...uniqueCategories];
-=======
-  const categories = ['all', ...Array.from(new Set(creditServiceAdapters.map(a => a.category)))];
->>>>>>> 3b5c1008
-  
+
   const filteredAdapters = selectedCategory === 'all' 
     ? creditServiceAdapters 
     : creditServiceAdapters.filter(a => a.category === selectedCategory);
